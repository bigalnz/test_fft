--- conflicted
+++ resolved
@@ -325,21 +325,12 @@
         """
 
         async with self._lock:
-<<<<<<< HEAD
-            new_size = len(self) + samples.size
-            if self.maxsize > 0 and new_size > self.maxsize:
-                if not block:
-                    raise asyncio.QueueFull()
-                def can_write():
-                    return new_size <= self.maxsize
-=======
             sample_size = samples.size
             def can_write():
                 return len(self) < self.maxsize - sample_size
             if not can_write():
                 if not block:
                     raise asyncio.QueueFull()
->>>>>>> 3e3ae464
                 if timeout is not None:
                     try:
                         async with asyncio.timeout(timeout):
@@ -632,13 +623,6 @@
     buffer = SampleBuffer(maxsize=processor.num_samples_to_process * 3)
     reader.buffer = buffer
 
-<<<<<<< HEAD
-    async def process_loop():
-        while True:
-            await processor.process_from_buffer(buffer)
-
-=======
->>>>>>> 3e3ae464
     async with reader:
         await reader.open_stream()
         while True:
