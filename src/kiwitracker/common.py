--- conflicted
+++ resolved
@@ -34,11 +34,7 @@
 class ProcessConfig:
     sample_config: SampleConfig
 
-<<<<<<< HEAD
-    # carrier_freq: float = 160_707_760
-=======
-    #carrier_freq: float = 160_708_253
->>>>>>> a7c2beca
+    # carrier_freq: float = 160_708_253
     carrier_freq: float = 160_270_968
     # carrier_freq: float = 160_274_340
 
