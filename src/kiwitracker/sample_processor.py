--- conflicted
+++ resolved
@@ -225,11 +225,7 @@
             rising_edge_idx, falling_edge_idx = self.get_rising_falling_indices(samples)
 
             # if len(rising_edge_idx) > 0 or len(falling_edge_idx) > 0:
-<<<<<<< HEAD
-            print(rising_edge_idx, falling_edge_idx, beep_slice, samples, sample_rate)
-=======
             print(rising_edge_idx, falling_edge_idx, beep_slice)
->>>>>>> a1b5a3cf
 
             if len(rising_edge_idx) > 0:
                 # print(f"len rising edges idx {len(rising_edge_idx)}")
