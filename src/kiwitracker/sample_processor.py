--- conflicted
+++ resolved
@@ -11,11 +11,6 @@
 from datetime import datetime
 from typing import TYPE_CHECKING
 
-<<<<<<< HEAD
-=======
-from kiwitracker.chicktimerstatusdecoder import ChickTimerStatusDecoder
-from kiwitracker.fasttelemtrydecoder import FastTelemetryDecoder
->>>>>>> a7c2beca
 import numpy as np
 import numpy.typing as npt
 from matplotlib import pyplot as plt
@@ -24,6 +19,7 @@
 from kiwitracker.beep_state_machine import BeepStateMachine
 from kiwitracker.chicktimerstatusdecoder import ChickTimerStatusDecoder
 from kiwitracker.common import FloatArray, ProcessConfig, SamplesT
+from kiwitracker.fasttelemtrydecoder import FastTelemetryDecoder
 
 if platform.system() == "Linux":
     import gpsd
@@ -363,20 +359,13 @@
             # use a default value for now
             latitude = -36.8807
             longitude = 174.924
-<<<<<<< HEAD
 
         # print(f"  DATE : {datetime.now()} | BPM : {BPM: 5.2f} |  SNR : {SNR: 5.2f}  | BEEP_DURATION : {BEEP_DURATION: 5.4f} sec | POS : {latitude} {longitude}")
         self.logger.info(
             f" BPM : {BPM: 5.2f} | PWR : {DBFS or 0:5.2f} dBFS | MAG : {CLIPPING: 5.3f} | BEEP_DURATION : {BEEP_DURATION: 5.4f}s | SNR : {SNR: 5.2f} | POS : {latitude} {longitude}"
         )
-=======
-        
-        #print(f"  DATE : {datetime.now()} | BPM : {BPM: 5.2f} |  SNR : {SNR: 5.2f}  | BEEP_DURATION : {BEEP_DURATION: 5.4f} sec | POS : {latitude} {longitude}")
-        self.logger.info(f" BPM : {BPM: 5.2f} | PWR : {DBFS or 0:5.2f} dBFS | MAG : {CLIPPING: 5.3f} | BEEP_DURATION : {BEEP_DURATION: 5.4f}s | SNR : {SNR: 5.2f} | POS : {latitude} {longitude}")
-
-        
+
         self.fast_telemetry_decoder.send(BPM)
->>>>>>> a7c2beca
 
         # Send normalized BPMs to ChickTImerStatusDecoder
         ChickTimerStatus = self.decoder.current_state
@@ -396,7 +385,6 @@
 
         if normalized_BPMs == 20:
             print(self.decoder.ct)
-
 
         # Check for CT end by looking at change of values
         if ChickTimerStatus is self.decoder.ones_digit and self.decoder.current_state is self.decoder.background:
